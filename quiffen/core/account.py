from __future__ import annotations

from datetime import datetime
from decimal import Decimal
from enum import Enum
from typing import Any, Dict, List, Optional

from quiffen import utils
from quiffen.core.base import BaseModel, Field
from quiffen.core.class_type import Class
from quiffen.core.transaction import (
    TransactionLike,
    TransactionList,
)


class AccountType(str, Enum):
    """An enum representing the different account types allowed by QIF."""
    CASH = 'Cash'
    BANK = 'Bank'
    CREDIT_CARD = 'CCard'
    OTH_A = 'Oth A'
    OTH_L = 'Oth L'
    INVOICE = 'Invoice'
    INVST = 'Invst'


class Account(BaseModel):
    """
    A class representing a QIF account.

    Examples
    --------
    Creating an Account instance, then adding a transaction.

    >>> import quiffen
    >>> from datetime import datetime
    >>> acc = quiffen.Account(name='Example name', desc='Some description')
    >>> acc
    Account(name='Example name', desc='Some description')
    >>> tr = quiffen.Transaction(date=datetime.now(), amount=150.0)
    >>> acc.set_header(quiffen.AccountType.BANK)
    >>> acc.add_transaction(tr)
    >>> acc.transactions
    {'Bank': [Transaction(date=datetime.datetime(2021, 7, 2, 18, 31, 47, 817025), amount=150.0)]}

    Creating an account instance from a section list in a QIF file.

    >>> import quiffen
    >>> string = '!Account\\nNPersonal Bank Account\\nDMy Personal bank account with Barclays.\\n^\\n'
    >>> acc = quiffen.Account.from_string(string)
    >>> acc
    Account(name='Personal Bank Account', desc='My Personal bank account with Barclays.', ...)
    """
    name: str
<<<<<<< HEAD
    desc: Optional[str] = None
    account_type: Optional[AccountType] = None
    credit_limit: Optional[Decimal] = None
    balance: Optional[Decimal] = None
    date_at_balance: Optional[datetime] = None
    transactions: Dict[str, TransactionList] = {}
    _last_header: Optional[AccountType] = None
=======
    desc: str = None
    account_type: AccountType = None
    credit_limit: Decimal = None
    balance: Decimal = None
    date_at_balance: datetime = None
    transactions: Dict[AccountType, TransactionList] = {}
    _last_header: AccountType = None
>>>>>>> bd15a6d1

    __CUSTOM_FIELDS: List[Field] = []  # type: ignore

    def __eq__(self, other) -> bool:
        if not isinstance(other, Account):
            return False
        return (
            self.name == other.name
            and self.account_type == other.account_type
        )

    def __str__(self) -> str:
        properties = ''
        ignore = ['_last_header']
        for (object_property, value) in self.__dict__.items():
            if value and object_property not in ignore:
                if object_property == 'transactions':
                    num_transactions = sum(
                        len(value[header]) for header in value
                    )
                    properties += f'\n\tTransactions: {num_transactions}'
                elif object_property == 'account_type':
                    properties += f'\n\tAccount Type: {value.value}'
                else:
                    properties += (
                        f'\n\t'
                        f'{object_property.replace("_", " ").strip().title()}: '
                        f'{value}'
                    )
        return 'Account:' + properties

    def set_header(self, header: AccountType) -> None:
        """Set the last header used.

        Parameters
        ----------
        header : AccountType
            The last header used.
        """
        self._last_header = header

    def add_transaction(
        self,
        transaction: TransactionLike,
        header: Optional[AccountType] = None,
    ) -> None:
        """Add a transaction to the dict of TransactionList objects.

        Parameters
        ----------
        transaction : TransactionLike
            The Transaction-type object to be added.
        header : AccountType
             The header under which the transaction falls. Will be used as a key
             in the dict of transactions.

        Raises
        -------
        RuntimeError
            If there is no header provided, and no ``last_header`` set.
        """
        if not header and not self._last_header:
            raise RuntimeError('No header provided, and no last header set.')

        if not header:
            header = self._last_header
        else:
            try:
                header = AccountType(header.strip().split(':')[-1])
                self._last_header = header
            except ValueError as e:
                raise ValueError('Header must be a valid AccountType.') from e

        if not header:
            raise RuntimeError('No header provided, and no last header set.')

        if header not in self.transactions:
            self.transactions[header] = []

        self.transactions[header].append(transaction)

    def merge(self, other: Account) -> None:
        """Merge another account into this one.

        Parameters
        ----------
        other : Account
            The other account to merge into this one.
        """
        self.desc = self.desc or other.desc
        self.account_type = self.account_type or other.account_type
        self.credit_limit = self.credit_limit or other.credit_limit
        self.balance = self.balance or other.balance
        self.date_at_balance = self.date_at_balance or other.date_at_balance

        for header in other.transactions:
            if header not in self.transactions:
                self.transactions[header] = []
            self.transactions[header].extend(other.transactions[header])

    def to_qif(
        self,
        date_format: str = '%Y-%m-%d',
        classes: Optional[Dict[str, Class]] = None
    ) -> str:
        """Return a QIF-formatted string of this account.

        Parameters
        ----------
        date_format : str
            The date format to use for the date field.
        classes : Dict[str, Class]
            A dict of Class objects in the account's transactions, keyed by
            their name.

        Returns
        -------
        str
            A QIF-formatted string of this account.
        """
        qif = '!Account\n'
        qif += f'N{self.name}\n'
        if self.desc:
            qif += f'D{self.desc}\n'
        if self.account_type:
            qif += f'T{self.account_type.value}\n'
        if self.credit_limit:
            qif += f'L{self.credit_limit}\n'
        if self.balance:
            qif += f'${self.balance}\n'
        if self.date_at_balance:
            qif += f'/{self.date_at_balance}\n'

        qif += utils.convert_custom_fields_to_qif_string(
            self._get_custom_fields(),
            self,
        )

        for header, header_transactions in self.transactions.items():
            qif += f'^\n!Type:{header.value}\n'
            qif += '^\n'.join(
                transaction.to_qif(
                    date_format=date_format,
                    classes=classes,
                ) for transaction in header_transactions
            )
        return qif

    @classmethod
    def from_list(cls, lst: List[str], day_first: bool = False) -> Account:
        """Return a class instance from a list of QIF strings.

        Parameters
        ----------
        lst : list of str
            List of strings containing QIF information about the account.
        day_first : bool, default=False
             Whether the day comes before the month in the date.

        Returns
        -------
        Account
            An Account object created from the QIF strings.
        """
        kwargs: Dict[str, Any] = {}
        for field in lst:
            line_code, field_info = utils.parse_line_code_and_field_info(field)
            if not line_code:
                continue

            # Check if current line is a custom field
            kwargs, found = utils.add_custom_field_to_object_dict(
                field=field,
                custom_fields=cls._get_custom_fields(),
                object_dict=kwargs,
            )
            if found or line_code == '!':
                continue

            if line_code == 'N':
                kwargs['name'] = field_info
            elif line_code == 'D':
                kwargs['desc'] = field_info
            elif line_code == 'T':
                kwargs['account_type'] = field_info
            elif line_code == 'L':
                kwargs['credit_limit'] = field_info.replace(',', '')
            elif line_code in {'$', '£'}:
                kwargs['balance'] = field_info.replace(',', '')
            elif line_code == '/':
                balance_date = utils.parse_date(field_info, day_first)
                kwargs['date_at_balance'] = balance_date
            else:
                raise ValueError(f'Unknown line code: {line_code}')

        return cls(**kwargs)<|MERGE_RESOLUTION|>--- conflicted
+++ resolved
@@ -53,23 +53,13 @@
     Account(name='Personal Bank Account', desc='My Personal bank account with Barclays.', ...)
     """
     name: str
-<<<<<<< HEAD
     desc: Optional[str] = None
     account_type: Optional[AccountType] = None
     credit_limit: Optional[Decimal] = None
     balance: Optional[Decimal] = None
     date_at_balance: Optional[datetime] = None
-    transactions: Dict[str, TransactionList] = {}
+    transactions: Dict[AccountType, TransactionList] = {}
     _last_header: Optional[AccountType] = None
-=======
-    desc: str = None
-    account_type: AccountType = None
-    credit_limit: Decimal = None
-    balance: Decimal = None
-    date_at_balance: datetime = None
-    transactions: Dict[AccountType, TransactionList] = {}
-    _last_header: AccountType = None
->>>>>>> bd15a6d1
 
     __CUSTOM_FIELDS: List[Field] = []  # type: ignore
 
